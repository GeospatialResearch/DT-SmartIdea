--- conflicted
+++ resolved
@@ -14,16 +14,6 @@
       "includeMembersRegex": "District Plan|Storm Water|Tree|Water Course",
       "members": [
         {
-<<<<<<< HEAD
-          "type": "esri-featureServer",
-          "url": "https://gis.ccc.govt.nz/server/rest/services/OpenData/WaterCourse/FeatureServer/29",
-          "name": "Water Course - Avon/Ōtākaro (OpenData)",
-          "id": "ccc-wc-water-course",
-          "where": "RiverSystem='Avon'",
-          "maxFeatures": 2000,
-          "featuresPerRequest": 2000,
-          "supportsPagination": true
-=======
           "type": "esri-mapServer-group",
           "name": "Building Control",
           "url": "https://gis.ccc.govt.nz/server/rest/services/OpenData/BuildingControl/MapServer",
@@ -191,7 +181,6 @@
           "url": "https://gis.ccc.govt.nz/server/rest/services/OpenData/WaterSupply/MapServer",
           "id": "ccc-water-supply-map-server",
           "displayGroup": false
->>>>>>> 2f7ec666
         }
       ]
     },
