--- conflicted
+++ resolved
@@ -251,51 +251,54 @@
     # Define constants in a list
 
     match surface_type:
-<<<<<<< HEAD
         case SurfaceType.COLOUR_STEEL:
             b = [2, -2.802, 0.5, 0.217, 3.57, -0.09, 7, -3.732]
             c = [910, 4, 0.2, 0.09, 1.5, -2, -0.23, 1.99]
-        case SurfaceType.GALVANISED:
-            b = [2, -2.802, 0.5, 0.217, 3.57, -0.09, 7, -3.732]
-            c = [910, 4, 0.2, 0.09, 1.5, -2, -0.23, 1.99]
-        case SurfaceType.METAL_OTHER: # Using coefficients of Galvanised rather than Copper
-            b = [2, -2.802, 0.5, 0.217, 3.57, -0.09, 7, -3.732]
-            c = [910, 4, 0.2, 0.09, 1.5, -2, -0.23, 1.99]
-        case SurfaceType.METAL_TILE:
-            b = [2, -2.802, 0.5, 0.217, 3.57, -0.09, 7, -3.732]
-            c = [910, 4, 0.2, 0.09, 1.5, -2, -0.23, 1.99]
-        case SurfaceType.NON_METAL:
-            b = [2, -2.802, 0.5, 0.217, 3.57, -0.09, 7, -3.732]
-            c = [910, 4, 0.2, 0.09, 1.5, -2, -0.23, 1.99]
-        case SurfaceType.ZINCALUME:
-            b = [2, -2.802, 0.5, 0.217, 3.57, -0.09, 7, -3.732]
-            c = [910, 4, 0.2, 0.09, 1.5, -2, -0.23, 1.99]
-=======
-        case SurfaceType.CONCRETE_ROOF:
-            b = [2, -2.8, 0.5, 0.217, 3.57, -0.09, 7, -3.73]
-            c = [50, 2600, 0.1, 0.01, 1, -3.1, -0.007, 0.056]
             # Roof wash off coefficient (based on rate of decay to second concentrations from initial ones)
             k = 0.00933
             # Duration of the event measured by hours - Roof
             # observed from the intra-event concentration sampling
             z = 0.75
-        case SurfaceType.COPPER_ROOF:
-            b = [100, -2.8, 1.372, 0.217, 3.57, -1, 275, -3.3]
-            c = [-0.1, 2, 0.1, 0.01, 0.8, -1.3, -0.007, 0.056]
+        case SurfaceType.GALVANISED:
+            b = [2, -2.802, 0.5, 0.217, 3.57, -0.09, 7, -3.732]
+            c = [910, 4, 0.2, 0.09, 1.5, -2, -0.23, 1.99]
             # Roof wash off coefficient (based on rate of decay to second concentrations from initial ones)
             k = 0.00933
             # Duration of the event measured by hours - Roof
             # observed from the intra-event concentration sampling
             z = 0.75
-        case SurfaceType.GALVANISED_ROOF:
-            b = [2, -2.8, 0.5, 0.217, 3.57, -0.09, 7, -3.73]
-            c = [910, 4, 0.2, 0.09, 1.5, -2, -0.23, 1.990]
+        case SurfaceType.METAL_OTHER: # Using coefficients of Galvanised rather than Copper
+            b = [2, -2.802, 0.5, 0.217, 3.57, -0.09, 7, -3.732]
+            c = [910, 4, 0.2, 0.09, 1.5, -2, -0.23, 1.99]
             # Roof wash off coefficient (based on rate of decay to second concentrations from initial ones)
             k = 0.00933
             # Duration of the event measured by hours - Roof
             # observed from the intra-event concentration sampling
             z = 0.75
->>>>>>> b338b54c
+        case SurfaceType.METAL_TILE:
+            b = [2, -2.802, 0.5, 0.217, 3.57, -0.09, 7, -3.732]
+            c = [910, 4, 0.2, 0.09, 1.5, -2, -0.23, 1.99]
+            # Roof wash off coefficient (based on rate of decay to second concentrations from initial ones)
+            k = 0.00933
+            # Duration of the event measured by hours - Roof
+            # observed from the intra-event concentration sampling
+            z = 0.75
+        case SurfaceType.NON_METAL:
+            b = [2, -2.802, 0.5, 0.217, 3.57, -0.09, 7, -3.732]
+            c = [910, 4, 0.2, 0.09, 1.5, -2, -0.23, 1.99]
+            # Roof wash off coefficient (based on rate of decay to second concentrations from initial ones)
+            k = 0.00933
+            # Duration of the event measured by hours - Roof
+            # observed from the intra-event concentration sampling
+            z = 0.75
+        case SurfaceType.ZINCALUME:
+            b = [2, -2.802, 0.5, 0.217, 3.57, -0.09, 7, -3.732]
+            c = [910, 4, 0.2, 0.09, 1.5, -2, -0.23, 1.99]
+            # Roof wash off coefficient (based on rate of decay to second concentrations from initial ones)
+            k = 0.00933
+            # Duration of the event measured by hours - Roof
+            # observed from the intra-event concentration sampling
+            z = 0.75
         case _:
             raise ValueError(invalid_surface_error)
 
