# -*- coding: utf-8 -*-
"""
Created on Fri Jan 14 14:05:35 2022

@author: pkh35, sli229
"""
import logging
import json
import os
import pathlib
import subprocess
from datetime import datetime
from typing import Tuple

import geopandas as gpd
import xarray as xr
from geoalchemy2 import Geometry
from sqlalchemy import Column, Integer, String
from sqlalchemy import DateTime
from sqlalchemy.ext.declarative import declarative_base
from sqlalchemy.orm import sessionmaker

from src import config
from src.digitaltwin import setup_environment
from src.flood_model.serve_model import add_model_output_to_geoserver
from src.dynamic_boundary_conditions.rainfall_enum import RainInputType
from src.lidar import dem_metadata_in_db

log = logging.getLogger(__name__)
log.setLevel(logging.DEBUG)

formatter = logging.Formatter("%(levelname)s:%(asctime)s:%(name)s:%(message)s")
stream_handler = logging.StreamHandler()
stream_handler.setFormatter(formatter)

log.addHandler(stream_handler)

Base = declarative_base()


def valid_bg_flood_model(bg_flood_dir: pathlib.Path):
    """Check if the flood_model path exists."""
    if bg_flood_dir.exists():
        return bg_flood_dir
    raise FileNotFoundError(f"BG-flood model at '{bg_flood_dir}' not found.")


def process_tide_input_files(
        tide_input_file_path: pathlib.Path) -> Tuple[str, str]:
    tide_position = tide_input_file_path.stem.split('_')[0]
    tide_file = tide_input_file_path.name
    return tide_position, tide_file


def process_river_input_files(
        river_input_file_path: pathlib.Path) -> str:
    file_name_parts = river_input_file_path.stem.split('_')
    file_name = file_name_parts[0] + river_input_file_path.suffix
    extents = ','.join(file_name_parts[1:])
    river = f"{file_name},{extents}"
    new_file_path = river_input_file_path.with_name(file_name)
    river_input_file_path.rename(new_file_path)
    return river


def bg_model_inputs(
        bg_flood_dir: pathlib.Path,
        dem_path,
        output_file: pathlib.Path,
        catchment_boundary,
        resolution,
        end_time,
        output_timestep,
        rain_input_type: RainInputType,
        mask=15,
        gpu_device=0,
        small_nc=0
):
    """Set parameters to run the flood model.
    mask is used for visualising all the values larger than 15.
    If we are using the gpu then set to 0 (if no gpu type -1).
    smallnc = 0 means Level of refinement to apply to resolution based on the
    adaptive resolution trigger
    """
<<<<<<< HEAD
=======
    """Set parameters to run the flood model.
        mask is used for visualising all the values larger than 15.
        If we are using the gpu then set to 0 (if no gpu type -1).
        smallnc = 0 means Level of refinement to apply to resolution based on the
        adaptive resolution trigger
        """
>>>>>>> 3a21bb2b
    with xr.open_dataset(dem_path) as file_nc:
        max_temp_xr = file_nc
    keys = max_temp_xr.data_vars.keys()
    elev_var = list(keys)[1]
    rainfall = "rain_forcing.txt" if rain_input_type == RainInputType.UNIFORM else "rain_forcing.nc?rain_intensity_mmhr"
    valid_bg_flood_dir = valid_bg_flood_model(bg_flood_dir)
    param_file_path = valid_bg_flood_dir / "BG_param.txt"
    outfile = output_file.as_posix()
    with open(param_file_path, "w+") as param_file:
        param_file.write(f"topo = {dem_path}?{elev_var};\n"
                         f"gpudevice = {gpu_device};\n"
                         f"mask = {mask};\n"
                         f"dx = {resolution};\n"
                         f"smallnc = {small_nc};\n"
                         f"outputtimestep = {output_timestep};\n"
                         f"endtime = {end_time};\n"
                         f"rain = {rainfall};\n"
                         f"outvars = h, hmax, zb, zs, u, v;\n"
                         f"outfile = {outfile};\n")
        for tide_input_file_path in valid_bg_flood_dir.glob('*_bnd.txt'):
            tide_position, tide_file = process_tide_input_files(tide_input_file_path)
            param_file.write(f"{tide_position} = {tide_file},2;\n")
        for river_input_file_path in valid_bg_flood_dir.glob('river[0-9]*_*.txt'):
            river = process_river_input_files(river_input_file_path)
            param_file.write(f"river = {river};\n")
    model_output_to_db(outfile, catchment_boundary)


def model_output_to_db(outfile, catchment_boundary):
    """Store metadata of model output in database."""
    engine = setup_environment.get_database()
    BGDEM.__table__.create(bind=engine, checkfirst=True)
    filepath = outfile
    filename = os.path.basename(filepath)
    geometry = str(catchment_boundary["geometry"][0])
    flood_dem = BGDEM(filepath=filepath, Filename=filename, geometry=geometry)
    Session = sessionmaker(bind=engine)
    session = Session()
    session.add(flood_dem)
    session.commit()


def latest_model_output_from_db() -> pathlib.Path:
    """Retrieve the latest model output file path, by querying the database"""
    engine = setup_environment.get_database()
    row = engine.execute("SELECT * FROM model_output ORDER BY access_date DESC LIMIT 1 ").fetchone()
    return pathlib.Path(row["filepath"])


def add_crs_to_latest_model_output():
    """
    Add CRS to the latest BG-Flood Model Output.
    """
    latest_file = latest_model_output_from_db()
    with xr.open_dataset(latest_file, decode_coords="all") as latest_output:
        latest_output.load()
        if latest_output.rio.crs is None:
            latest_output.rio.write_crs("epsg:2193", inplace=True)
    latest_output.to_netcdf(latest_file)


class BGDEM(Base):
    """Class used to create model_output table in the database."""
    __tablename__ = "model_output"
    unique_id = Column(Integer, primary_key=True, autoincrement=True)
    filepath = Column(String)
    Filename = Column(String)
    access_date = Column(DateTime, default=datetime.now())
    geometry = Column(Geometry("POLYGON"))


def run_model(
        bg_flood_dir: pathlib.Path,
        model_output_dir: pathlib.Path,
        instructions,
        catchment_boundary,
        resolution,
        end_time,
        output_timestep,
        rain_input_type: RainInputType,
        engine
):
    """Call the functions."""
    dem_path = dem_metadata_in_db.get_dem_path(instructions, catchment_boundary, engine)

    now = datetime.now()
    dt_string = now.strftime("%Y_%m_%d_%H_%M_%S")
    output_file = (model_output_dir / f"output_{dt_string}.nc")

    bg_model_inputs(
        bg_flood_dir,
        dem_path,
        output_file,
        catchment_boundary,
        resolution,
        end_time,
        output_timestep,
        rain_input_type
    )
    cwd = os.getcwd()
    os.chdir(bg_flood_dir)
    subprocess.run([bg_flood_dir / "BG_flood.exe"], check=True)
    os.chdir(cwd)
    add_crs_to_latest_model_output()
    add_model_output_to_geoserver(output_file)


def read_and_fill_instructions(catchment_file_path: pathlib.Path):
    """Reads instruction file and adds keys and uses selected_polygon.geojson as catchment_boundary"""
    linz_api_key = config.get_env_variable("LINZ_API_KEY")
    instruction_file = pathlib.Path("src/flood_model/instructions_geofabrics.json")
    with open(instruction_file, "r") as file_pointer:
        instructions = json.load(file_pointer)
    instructions["instructions"]["apis"]["vector"]["linz"]["key"] = linz_api_key

    instructions["instructions"]["data_paths"]["catchment_boundary"] = catchment_file_path.as_posix()
    instructions["instructions"]["data_paths"]["local_cache"] = instructions["instructions"]["data_paths"][
        "local_cache"].format(data_dir=config.get_env_variable("DATA_DIR"))
    return instructions


def create_temp_catchment_boundary_file(selected_polygon_gdf: gpd.GeoDataFrame) -> pathlib.Path:
    """Temportary catchment file to be ingested by GeoFabrics"""
    temp_dir = pathlib.Path("tmp/geofabrics_polygons")
    # Create temporary storage folder if it does not already exists
    temp_dir.mkdir(parents=True, exist_ok=True)
    filepath = temp_dir / "selected_polygon.geojson"
    selected_polygon_gdf.to_file(filepath)
    return pathlib.Path(os.getcwd()) / filepath


def remove_temp_catchment_boundary_file(file_path: pathlib.Path):
    """Removes the temporary file from the file system once it is used"""
    file_path.unlink()


def main(selected_polygon_gdf: gpd.GeoDataFrame):
    engine = setup_environment.get_database()
    bg_flood_dir = config.get_env_variable("FLOOD_MODEL_DIR", cast_to=pathlib.Path)
    catchment_file_path = create_temp_catchment_boundary_file(selected_polygon_gdf)
    instructions = read_and_fill_instructions(catchment_file_path)
    resolution = instructions["instructions"]["output"]["grid_params"]["resolution"]
    # Saving the outputs after each `outputtimestep` seconds
    output_timestep = 100.0
    # Saving the outputs till `endtime` number of seconds (or the output after `endtime` seconds
    # is the last one)
    end_time = 900.0

    # BG Flood is not capable of creating output directories, so we must ensure this is done before running the model.
    model_output_dir = config.get_env_variable("DATA_DIR_MODEL_OUTPUT", cast_to=pathlib.Path)
    if not os.path.isdir(model_output_dir):
        os.makedirs(model_output_dir)

    run_model(
        bg_flood_dir=bg_flood_dir,
        model_output_dir=model_output_dir,
        instructions=instructions,
        catchment_boundary=selected_polygon_gdf,
        resolution=resolution,
        end_time=end_time,
        output_timestep=output_timestep,
        rain_input_type=RainInputType.UNIFORM,
        engine=engine
    )
    remove_temp_catchment_boundary_file(catchment_file_path)


if __name__ == "__main__":
    sample_polygon = gpd.GeoDataFrame.from_file("selected_polygon.geojson")
    main(sample_polygon)<|MERGE_RESOLUTION|>--- conflicted
+++ resolved
@@ -82,15 +82,12 @@
     smallnc = 0 means Level of refinement to apply to resolution based on the
     adaptive resolution trigger
     """
-<<<<<<< HEAD
-=======
     """Set parameters to run the flood model.
         mask is used for visualising all the values larger than 15.
         If we are using the gpu then set to 0 (if no gpu type -1).
         smallnc = 0 means Level of refinement to apply to resolution based on the
         adaptive resolution trigger
         """
->>>>>>> 3a21bb2b
     with xr.open_dataset(dem_path) as file_nc:
         max_temp_xr = file_nc
     keys = max_temp_xr.data_vars.keys()
