--- conflicted
+++ resolved
@@ -15,16 +15,7 @@
 from sqlalchemy import Column, Integer, String, DateTime
 from sqlalchemy.engine import Engine
 from sqlalchemy.ext.declarative import declarative_base
-<<<<<<< HEAD
 from sqlalchemy.orm import Session
-=======
-from sqlalchemy.orm import sessionmaker
-
-import geofabrics.processor
-
-Base = declarative_base()
-
->>>>>>> 74082072
 
 import geofabrics.processor
 
@@ -36,6 +27,8 @@
 stream_handler.setFormatter(formatter)
 
 log.addHandler(stream_handler)
+
+import geofabrics.processor
 
 Base = declarative_base()
 
