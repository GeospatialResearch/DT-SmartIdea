--- conflicted
+++ resolved
@@ -8,27 +8,15 @@
 @Last modified date: 5/12/2022
 """
 
-<<<<<<< HEAD
-=======
-import pandas as pd
-import geopandas as gpd
-import pathlib
->>>>>>> 4167055e
 import logging
 import pathlib
 from typing import Optional
-<<<<<<< HEAD
 
+import geopandas as gpd
 import pandas as pd
-from shapely.geometry import Polygon
 
 from src.digitaltwin import setup_environment
-from src.dynamic_boundary_conditions import hirds_rainfall_data_to_db
-from src.dynamic_boundary_conditions import hyetograph
-=======
-from src.digitaltwin import setup_environment
 from src.dynamic_boundary_conditions import main_rainfall, thiessen_polygons, hirds_rainfall_data_to_db
->>>>>>> 4167055e
 
 log = logging.getLogger(__name__)
 log.setLevel(logging.DEBUG)
