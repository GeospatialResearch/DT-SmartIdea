# -*- coding: utf-8 -*-
"""
This script handles the following tasks: reading REC1 data from the NIWA REC1 dataset, storing REC1 data within the
database, and retrieving REC1 data enriched with sea-draining catchment information from the database.
"""

import logging
import pathlib

import geopandas as gpd
import pandas as pd
from sqlalchemy.engine import Engine

from src import config
from src.digitaltwin.tables import check_table_exists
from src.dynamic_boundary_conditions.river.river_network_to_from_db import add_network_exclusions_to_db

log = logging.getLogger(__name__)


def get_niwa_rec1_data() -> gpd.GeoDataFrame:
    """
    Reads REC1 data from the NIWA REC1 dataset and returns a GeoDataFrame.

    Returns
    -------
    gpd.GeoDataFrame
        A GeoDataFrame containing the REC1 data from the NZ REC1 dataset.

    Raises
    ------
    FileNotFoundError
        If the REC1 data directory does not exist or if there are no Shapefiles in the specified directory.
    """
    # Get the REC1 data directory from the environment variable
    rec1_data_dir = config.get_env_variable("DATA_DIR_REC1", cast_to=pathlib.Path)
    # Check if the REC1 data directory exists
    if not rec1_data_dir.exists():
        raise FileNotFoundError(f"REC1 data directory not found: {rec1_data_dir}")
    # Check if there are any Shapefiles in the specified directory
    if not any(rec1_data_dir.glob("*.shp")):
        raise FileNotFoundError(f"REC1 data files not found: {rec1_data_dir}")
    # Find the path of the first file in `rec1_data_dir` that ends with .shp
    rec1_file_path = next(rec1_data_dir.glob("*.shp"))
    # Read the Shapefile into a GeoDataFrame
    rec1_nz = gpd.read_file(rec1_file_path)
    # Convert column names to lowercase for consistency
    rec1_nz.columns = rec1_nz.columns.str.lower()
    return rec1_nz


def store_rec1_data_to_db(engine: Engine) -> None:
    """
    Store REC1 data to the database.

    Parameters
    ----------
    engine : Engine
        The engine used to connect to the database.

    Returns
    -------
    None
        This function does not return any value.
    """
    # Define the table name for storing the REC1 data
    table_name = "rec1_data"
    # Check if the table already exists in the database
    if check_table_exists(engine, table_name):
        log.info(f"Table '{table_name}' already exists in the database.")
    else:
        # Get REC1 data from the NZ REC1 dataset
        rec1_nz = get_niwa_rec1_data()
        # Store the REC1 data to the database table
        rec1_nz.to_postgis(table_name, engine, index=False, if_exists="replace")
        log.info(f"Stored '{table_name}' data in the database.")


def get_sdc_data_from_db(engine: Engine, catchment_area: gpd.GeoDataFrame) -> gpd.GeoDataFrame:
    """
    Retrieve sea-draining catchment data from the database that intersects with the given catchment area.

    Parameters
    ----------
    engine : Engine
        The engine used to connect to the database.
    catchment_area : gpd.GeoDataFrame
        A GeoDataFrame representing the catchment area.

    Returns
    -------
    gpd.GeoDataFrame
        A GeoDataFrame containing sea-draining catchment data that intersects with the given catchment area.
    """
    # Extract the geometry of the catchment area
    catchment_polygon = catchment_area["geometry"][0]
    # Query to retrieve sea-draining catchments that intersect with the catchment polygon
    sea_drain_query = f"""
<<<<<<< HEAD
        SELECT *
        FROM sea_draining_catchments AS sdc
        WHERE ST_Intersects(sdc.geometry, ST_GeomFromText('{catchment_polygon}', 2193));
        """
=======
    SELECT *
    FROM sea_draining_catchments AS sdc
    WHERE ST_Intersects(sdc.geometry, ST_GeomFromText('{catchment_polygon}', 2193));
    """
>>>>>>> 03866004
    # Execute the query and create a GeoDataFrame from the result
    sdc_data = gpd.GeoDataFrame.from_postgis(sea_drain_query, engine, geom_col="geometry")
    return sdc_data


def get_rec1_data_with_sdc_from_db(
        engine: Engine,
        catchment_area: gpd.GeoDataFrame,
        river_network_id: int) -> gpd.GeoDataFrame:
    """
    Retrieve REC1 data from the database for the specified catchment area with an additional column that identifies
    the associated sea-draining catchment for each REC1 geometry.
    Simultaneously, identify the REC1 geometries that do not fully reside within sea-draining catchments and
    proceed to add these excluded REC1 geometries to the appropriate database table.

    Parameters
    ----------
    engine : Engine
        The engine used to connect to the database.
    catchment_area : gpd.GeoDataFrame
        A GeoDataFrame representing the catchment area.
    river_network_id : int
        An identifier for the river network associated with the current run.

    Returns
    -------
    gpd.GeoDataFrame
        A GeoDataFrame containing the retrieved REC1 data for the specified catchment area with an additional column
        that identifies the associated sea-draining catchment for each REC1 geometry.
    """
    # Get sea-draining catchment data from the database
    sdc_data = get_sdc_data_from_db(engine, catchment_area)
    # Unify the sea-draining catchment polygons into a single polygon
    sdc_polygon = sdc_data.unary_union
    # Create a GeoDataFrame representing the unified sea-draining catchment area
    sdc_area = gpd.GeoDataFrame(geometry=[sdc_polygon], crs=sdc_data.crs)
    # Combine the sea-draining catchment area with the input catchment area to create a final unified polygon
    combined_polygon = pd.concat([sdc_area, catchment_area]).unary_union
    # Query to retrieve REC1 data that intersects with the combined polygon
    rec1_query = f"""
    SELECT *
    FROM rec1_data AS rec
    WHERE ST_Intersects(rec.geometry, ST_GeomFromText('{combined_polygon}', 2193));
    """
    # Execute the query and retrieve the REC1 data from the database
    rec1_data = gpd.GeoDataFrame.from_postgis(rec1_query, engine, geom_col="geometry")
    # Determine the sea-draining catchment for each REC1 geometry (using the 'within' predicate)
    rec1_data_join_sdc = (
        gpd.sjoin(rec1_data, sdc_data[["catch_id", "geometry"]], how="left", predicate="within")
<<<<<<< HEAD
        .drop(columns=['index_right'])
    )
    # Get rows where REC1 geometries are fully contained within sea-draining catchments
    rec1_data_with_sdc = rec1_data_join_sdc[~rec1_data_join_sdc['catch_id'].isna()]
    # Remove any duplicate records and sort by the 'objectid' column
    rec1_data_with_sdc = rec1_data_with_sdc.drop_duplicates().sort_values(by="objectid").reset_index(drop=True)
    # Convert the 'catch_id' column to integers
    rec1_data_with_sdc['catch_id'] = rec1_data_with_sdc['catch_id'].astype(int)
    # Get the object IDs of REC1 geometries that are not fully contained within sea-draining catchments
    rec1_network_exclusions = rec1_data_join_sdc[rec1_data_join_sdc['catch_id'].isna()].reset_index(drop=True)
=======
        .drop(columns=["index_right"])
    )
    # Get rows where REC1 geometries are fully contained within sea-draining catchments
    rec1_data_with_sdc = rec1_data_join_sdc[~rec1_data_join_sdc["catch_id"].isna()]
    # Remove any duplicate records and sort by the 'objectid' column
    rec1_data_with_sdc = rec1_data_with_sdc.drop_duplicates().sort_values(by="objectid").reset_index(drop=True)
    # Convert the 'catch_id' column to integers
    rec1_data_with_sdc["catch_id"] = rec1_data_with_sdc["catch_id"].astype(int)
    # Get the object IDs of REC1 geometries that are not fully contained within sea-draining catchments
    rec1_network_exclusions = rec1_data_join_sdc[rec1_data_join_sdc["catch_id"].isna()].reset_index(drop=True)
>>>>>>> 03866004
    # Add excluded REC1 geometries in the River Network to the relevant database table
    add_network_exclusions_to_db(engine, river_network_id, rec1_network_exclusions,
                                 exclusion_cause="crossing multiple sea-draining catchments")
    return rec1_data_with_sdc<|MERGE_RESOLUTION|>--- conflicted
+++ resolved
@@ -96,17 +96,10 @@
     catchment_polygon = catchment_area["geometry"][0]
     # Query to retrieve sea-draining catchments that intersect with the catchment polygon
     sea_drain_query = f"""
-<<<<<<< HEAD
-        SELECT *
-        FROM sea_draining_catchments AS sdc
-        WHERE ST_Intersects(sdc.geometry, ST_GeomFromText('{catchment_polygon}', 2193));
-        """
-=======
     SELECT *
     FROM sea_draining_catchments AS sdc
     WHERE ST_Intersects(sdc.geometry, ST_GeomFromText('{catchment_polygon}', 2193));
     """
->>>>>>> 03866004
     # Execute the query and create a GeoDataFrame from the result
     sdc_data = gpd.GeoDataFrame.from_postgis(sea_drain_query, engine, geom_col="geometry")
     return sdc_data
@@ -156,18 +149,6 @@
     # Determine the sea-draining catchment for each REC1 geometry (using the 'within' predicate)
     rec1_data_join_sdc = (
         gpd.sjoin(rec1_data, sdc_data[["catch_id", "geometry"]], how="left", predicate="within")
-<<<<<<< HEAD
-        .drop(columns=['index_right'])
-    )
-    # Get rows where REC1 geometries are fully contained within sea-draining catchments
-    rec1_data_with_sdc = rec1_data_join_sdc[~rec1_data_join_sdc['catch_id'].isna()]
-    # Remove any duplicate records and sort by the 'objectid' column
-    rec1_data_with_sdc = rec1_data_with_sdc.drop_duplicates().sort_values(by="objectid").reset_index(drop=True)
-    # Convert the 'catch_id' column to integers
-    rec1_data_with_sdc['catch_id'] = rec1_data_with_sdc['catch_id'].astype(int)
-    # Get the object IDs of REC1 geometries that are not fully contained within sea-draining catchments
-    rec1_network_exclusions = rec1_data_join_sdc[rec1_data_join_sdc['catch_id'].isna()].reset_index(drop=True)
-=======
         .drop(columns=["index_right"])
     )
     # Get rows where REC1 geometries are fully contained within sea-draining catchments
@@ -178,7 +159,6 @@
     rec1_data_with_sdc["catch_id"] = rec1_data_with_sdc["catch_id"].astype(int)
     # Get the object IDs of REC1 geometries that are not fully contained within sea-draining catchments
     rec1_network_exclusions = rec1_data_join_sdc[rec1_data_join_sdc["catch_id"].isna()].reset_index(drop=True)
->>>>>>> 03866004
     # Add excluded REC1 geometries in the River Network to the relevant database table
     add_network_exclusions_to_db(engine, river_network_id, rec1_network_exclusions,
                                  exclusion_cause="crossing multiple sea-draining catchments")
